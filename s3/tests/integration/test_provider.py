--- conflicted
+++ resolved
@@ -287,43 +287,6 @@
     assert get_bucket(s3_info=s3_root_user, bucket_name=config_bucket_name_2)
 
 
-<<<<<<< HEAD
-=======
-def test_deploy_consumer3_with_s3_lib_v0(juju: jubilant.Juju, test_charm_s3_v0):
-    """Deploy a consumer / requirer charm that uses S3 v0 (LIBAPI=0)."""
-    logger.info(f"Deploying consumer charm {CONSUMER3}...")
-    juju.deploy(test_charm_s3_v0, app=CONSUMER3)
-    status = juju.wait(
-        lambda status: jubilant.all_waiting(status, CONSUMER3)
-        and jubilant.all_agents_idle(status, CONSUMER3),
-        delay=5,
-    )
-    assert "Waiting for relation" in status.apps[CONSUMER3].app_status.message
-
-
-def test_integrate_s3_and_consumer3_with_s3_lib_v0(
-    juju: jubilant.Juju, s3_root_user: S3ConnectionInfo, config_bucket_name_2
-) -> None:
-    """Integrate S3 charm with consumer3 charm (which uses s3 LIBAPI=0), to test compatibility."""
-    juju.integrate(S3, CONSUMER3)
-    juju.wait(
-        lambda status: jubilant.all_active(status) and jubilant.all_agents_idle(status), delay=5
-    )
-    result = juju.run(f"{CONSUMER3}/0", "get-s3-connection-info").results
-
-    # In this case, the consumer should be provided with the connection info with bucket from config option
-    # This is because the s3 LIBAPI=0 sets `bucket=relation-xxx` automatically which should be ignored by s3 LIBAPI=1
-    assert result == {
-        "bucket": config_bucket_name_2,
-        "access-key": s3_root_user.access_key,
-        "secret-key": s3_root_user.secret_key,
-        "endpoint": s3_root_user.endpoint,
-        "tls-ca-chain": b64_to_ca_chain_json_dumps(s3_root_user.tls_ca_chain).replace('"', "'"),
-    }
-    assert get_bucket(s3_info=s3_root_user, bucket_name=config_bucket_name_2)
-
-
->>>>>>> dcbd45e5
 def test_keys_are_invalid(juju: jubilant.Juju, config_bucket_name_2: str):
     """Test the S3 charm behavior when multiple consumers are related to it, but keys are invalid."""
     juju.cli("update-secret", SECRET_LABEL, "access-key=foo", "secret-key=bar")
